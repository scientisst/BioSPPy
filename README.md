```
<<<<<<< HEAD
🎉 New feature: RRI outlier interpolation is now available!
```

```
🚧 This branch is still under development and the HRV features are not yet validated.
```

=======
✨ New plotting design ✨
New colors, new style and new features, check it out!
```
```
🎊 New module for feature extraction 🎊
With the 'features' module you can easily extract features from your biosignals!
(Check PR #4)
```


>>>>>>> b3cd4567
# BioSPPy - Biosignal Processing in Python

*A toolbox for biosignal processing written in Python.*

<a href="http://biosppy.readthedocs.org/">
<picture>
  <source media="(prefers-color-scheme: light)" srcset="docs/logo/logo_400.png">
  <source media="(prefers-color-scheme: dark)" srcset="docs/logo/logo_inverted_400.png">
  <img alt="Image" title="I know you're listening! - xkcd.com/525">
</picture>
</a>

The toolbox bundles together various signal processing and pattern recognition
methods geared towards the analysis of biosignals.

Highlights:

- Support for various biosignals: BVP, ECG, EDA, EEG, EMG, PCG, PPG, Respiration
- Signal analysis primitives: filtering, frequency analysis
- Clustering
- Biometrics

Documentation can be found at: <http://biosppy.readthedocs.org/>

## Installation

Installation can be easily done with `pip`:

```bash
$ pip install biosppy
```

## Simple Example

The code below loads an ECG signal from the `examples` folder, filters it,
performs R-peak detection, and computes the instantaneous heart rate.

```python
from biosppy import storage
from biosppy.signals import ecg

# load raw ECG signal
signal, mdata = storage.load_txt('./examples/ecg.txt')

# process it and plot
out = ecg.ecg(signal=signal, sampling_rate=1000., show=True)
```

This should produce a plot similar to the one below.

![ECG summary example](docs/images/ECG_summary.png)

## Dependencies

- bidict
- h5py
- matplotlib
- numpy
- scikit-learn
- scipy
- shortuuid
- six
- joblib

## Citing
Please use the following if you need to cite BioSPPy:

- Carreiras C, Alves AP, Lourenço A, Canento F, Silva H, Fred A, *et al.*
  **BioSPPy - Biosignal Processing in Python**, 2015-,
  https://github.com/PIA-Group/BioSPPy/ [Online; accessed ```<year>-<month>-<day>```].

```latex
@Misc{,
  author = {Carlos Carreiras and Ana Priscila Alves and Andr\'{e} Louren\c{c}o and Filipe Canento and Hugo Silva and Ana Fred and others},
  title = {{BioSPPy}: Biosignal Processing in {Python}},
  year = {2015--},
  url = "https://github.com/PIA-Group/BioSPPy/",
  note = {[Online; accessed <today>]}
}
```

## License

BioSPPy is released under the BSD 3-clause license. See LICENSE for more details.

## Disclaimer

This program is distributed in the hope it will be useful and provided
to you "as is", but WITHOUT ANY WARRANTY, without even the implied
warranty of MERCHANTABILITY or FITNESS FOR A PARTICULAR PURPOSE. This
program is NOT intended for medical diagnosis. We expressly disclaim any
liability whatsoever for any direct, indirect, consequential, incidental
or special damages, including, without limitation, lost revenues, lost
profits, losses resulting from business interruption or loss of data,
regardless of the form of action or legal theory under which the
liability may be asserted, even if advised of the possibility of such
damages.<|MERGE_RESOLUTION|>--- conflicted
+++ resolved
@@ -1,13 +1,4 @@
 ```
-<<<<<<< HEAD
-🎉 New feature: RRI outlier interpolation is now available!
-```
-
-```
-🚧 This branch is still under development and the HRV features are not yet validated.
-```
-
-=======
 ✨ New plotting design ✨
 New colors, new style and new features, check it out!
 ```
@@ -18,7 +9,6 @@
 ```
 
 
->>>>>>> b3cd4567
 # BioSPPy - Biosignal Processing in Python
 
 *A toolbox for biosignal processing written in Python.*
