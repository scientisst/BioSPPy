--- conflicted
+++ resolved
@@ -110,15 +110,10 @@
 ```
 
 However, if you want to cite a specific version of BioSPPy, you can use Zenodo's DOI:
-<<<<<<< HEAD
-
-
-=======
 
 [![DOI](https://zenodo.org/badge/DOI/10.5281/zenodo.11048615.svg)](https://doi.org/10.5281/zenodo.11048615)
 
 
->>>>>>> 4611e870
 ## License
 BioSPPy is released under the BSD 3-clause license. See LICENSE for more details.
 
