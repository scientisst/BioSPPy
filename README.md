--- conflicted
+++ resolved
@@ -1,9 +1,5 @@
 ```
-<<<<<<< HEAD
-🎊 New module for feature extraction 🎊
-=======
 🎊 NEW MODULE ARRIVAL: FEATURE EXTRACTION 🎊
->>>>>>> 109c74d1
 With the 'features' module you can easily extract features from your biosignals!
 (Check PR #4)
 ```
