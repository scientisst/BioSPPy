# -*- coding: utf-8 -*-
"""
biosppy.features.frequency
--------------------------

This module provides methods to extract frequency features.

:copyright: (c) 2015-2023 by Instituto de Telecomunicacoes
:license: BSD 3-clause, see LICENSE for more details.
"""

# Imports
# 3rd party
import numpy as np

# local
from .. import utils
from ..signals import tools as st
from .. import stats


def frequency(signal=None, sampling_rate=1000., fbands=None):
    """Compute spectral metrics describing the signal.

    Parameters
    ----------
    signal : array
        Input signal.
    sampling_rate : int, float, optional
        Sampling frequency (Hz).
    fbands : dict
        Frequency bands to compute the features, where the keys are the names of the bands and the values are the
        frequency ranges (in Hz) of the bands.

    Returns
    -------
    feats : ReturnTuple object
        Frequency features of the signal.

    """

    # check inputs
    if signal is None:
        raise TypeError("Please specify an input signal.")

    # ensure numpy
    signal = np.array(signal)

    # initialize output
    feats = utils.ReturnTuple((), ())

    # Compute power spectrum
    freqs, power = st.power_spectrum(signal, sampling_rate=sampling_rate, decibel=False)

    # basic stats
    signal_feats = st.signal_stats(power)
    for arg, name in zip(signal_feats, signal_feats.keys()):
        feats = feats.append(arg, 'FFT_' + name)

    # spectral features
    spectral_feats = spectral_features(freqs, power, sampling_rate)
<<<<<<< HEAD
    for arg, name in zip(spectral_feats, spectral_feats.keys()):
        feats = feats.append(arg, 'FFT_' + name)
=======
    feats = feats.join(spectral_feats)
>>>>>>> b15557e9

    # histogram
    fft_hist = stats.histogram(power, bins=5, normalize=True)
    for arg, name in zip(fft_hist, fft_hist.keys()):
        feats = feats.append(arg, 'FFT_' + name)

    # frequency bands
    if fbands is not None:
        fband_feats = compute_fbands(freqs, power, fbands)
        feats = feats.join(fband_feats)

    return feats


def compute_fbands(frequencies=None, power=None, fband=None):
    """Compute frequency bands.

    Parameters
    ----------
    frequencies : array
        Frequency values.
    power : array
        Power values.
    fband : dict
        Frequency bands to compute the features, where the keys are the names of the bands and the values are
        two-element lists/tuples with the lower and upper frequency bounds (in Hz) of the bands.

    Returns
    -------
    total_power : float
        Total power of the signal.
    {fband}_power : float
        Power of the frequency band.
    {fband}_rel_power : float
        Relative power of the frequency band.
    {fband}_peak : float
        Peak frequency of the frequency band.

    """

    # check inputs
    if any([frequencies is None, power is None, fband is None]):
        raise TypeError("Please specify all input parameters.")

    # ensure numpy
    frequencies = np.array(frequencies)
    power = np.array(power)

    # initialize output
    out = utils.ReturnTuple((), ())

    # frequency resolution
    freq_res = frequencies[1] - frequencies[0]

    # check frequency bands
    for band_name, band_freq in fband.items():
        # check if the given frequency bands are within the range of the power spectrum
        if band_freq[0] < frequencies[0] or band_freq[1] > frequencies[-1]:
            raise ValueError("The frequency band '{}' is outside the range of the power spectrum.".format(band_name))

        # check if the lower bound is smaller than the upper bound
        if band_freq[0] > band_freq[1]:
            raise ValueError("The lower bound of the frequency band '{}' is larger than the upper bound.".format(band_name))

        # check if the frequency band difference is smaller than the frequency resolution
        if (band_freq[1] - band_freq[0]) < freq_res:
            raise ValueError("The frequency band '{}' is smaller than the frequency resolution.".format(band_name))

    # total power
    total_power = np.sum(power) * freq_res
    out = out.append(total_power, 'total_power')

    # compute frequency bands
    for band_name, band_freq in fband.items():
        band = np.where((frequencies >= band_freq[0]) & (frequencies <= band_freq[1]))[0]

        # compute band power
        band_power = np.sum(power[band]) * freq_res
        out = out.append(band_power, band_name + '_power')

        # compute relative power
        band_rel_power = band_power / total_power
        out = out.append(band_rel_power, band_name + '_rel_power')

        # compute peak frequency
        freq_peak = frequencies[np.argmax(power[band]) + band[0]]
        out = out.append(freq_peak, band_name + '_peak')

    return out


def spectral_features(freqs=None, power=None, sampling_rate=1000.):
    """Compute spectral features.

    Parameters
    ----------
    freqs : array
        Frequency values.
    power : array
        Power values.
    sampling_rate : int, float, optional
        Sampling frequency (Hz).

    Returns
    -------
    fundamental_frequency : float
        Fundamental frequency. The frequency with the highest power.
    sum_harmonics : float
        Sum of harmonics.
<<<<<<< HEAD
    roll_on : float
        Spectral roll on. The frequency where 95% of the total power is reached.
    roll_off : float
        Spectral roll off. The frequency where 5% of the total power is reached.
    centroid : float
        Spectral centroid. The weighted mean of the frequencies.
    slope : float
        Spectral slope. The slope of the linear regression of the power spectrum.
    spread : float
=======
    spectral_roll_on : float
        Spectral roll on. The frequency where 95% of the total power is reached.
    spectral_roll_off : float
        Spectral roll off. The frequency where 5% of the total power is reached.
    spectral_centroid : float
        Spectral centroid. The weighted mean of the frequencies.
    spectral_slope : float
        Spectral slope. The slope of the linear regression of the power spectrum.
    spectral_spread : float
>>>>>>> b15557e9
        Spectral spread. The standard deviation of the power spectrum.

    """

    # check inputs
    if any([power is None, freqs is None]):
        raise TypeError("Please specify all input parameters.")

    # ensure numpy
    power = np.array(power)
    freqs = np.array(freqs)

    # initialize output
    feats = utils.ReturnTuple((), ())

    # fundamental frequency
    fundamental_frequency = freqs[np.argmax(power)]
    feats = feats.append(fundamental_frequency, 'fundamental_frequency')

    # harmonic sum
    if fundamental_frequency > (sampling_rate / 2 + 2):
        harmonics = np.array([n * fundamental_frequency for n in
                              range(2, int((sampling_rate / 2) / fundamental_frequency), 1)]).astype(int)
        sp_hrm = power[np.array([np.where(freqs >= h)[0][0] for h in harmonics])]
        sum_harmonics = np.sum(sp_hrm)
    else:
        sum_harmonics = None
    feats = feats.append(sum_harmonics, 'sum_harmonics')

    # spectral roll on
    en_sp = power ** 2
    cum_en = np.cumsum(en_sp)

    if cum_en[-1] is None or cum_en[-1] == 0.0:
        norm_cm_s = None
    else:
        norm_cm_s = cum_en / cum_en[-1]

    if norm_cm_s is not None:
        spectral_roll_on = freqs[np.argwhere(norm_cm_s >= 0.05)[0][0]]
    else:
        spectral_roll_on = None
<<<<<<< HEAD
    feats = feats.append(spectral_roll_on, 'roll_on')
=======
    feats = feats.append(spectral_roll_on, 'spectral_roll_on')
>>>>>>> b15557e9

    # spectral roll off
    if norm_cm_s is None:
        spectral_roll_off = None
    else:
        spectral_roll_off = freqs[np.argwhere(norm_cm_s >= 0.95)[0][0]]
<<<<<<< HEAD
    feats = feats.append(spectral_roll_off, 'roll_off')

    # spectral centroid
    spectral_centroid = np.sum(power * freqs) / np.sum(power)
    feats = feats.append(spectral_centroid, 'centroid')

    # spectral slope
    spectral_slope = stats.linear_regression(freqs, power, show=False)['m']
    feats = feats.append(spectral_slope, 'slope')

    # spectral spread
    spectral_spread = np.sqrt(np.sum(power * (freqs - spectral_centroid) ** 2) / np.sum(power))
    feats = feats.append(spectral_spread, 'spread')
=======
    feats = feats.append(spectral_roll_off, 'spectral_roll_off')

    # spectral centroid
    spectral_centroid = np.sum(power * freqs) / np.sum(power)
    feats = feats.append(spectral_centroid, 'spectral_centroid')

    # spectral slope
    spectral_slope = stats.linear_regression(freqs, power, show=False)['m']
    feats = feats.append(spectral_slope, 'spectral_slope')

    # spectral spread
    spectral_spread = np.sqrt(np.sum(power * (freqs - spectral_centroid) ** 2) / np.sum(power))
    feats = feats.append(spectral_spread, 'spectral_spread')
>>>>>>> b15557e9

    return feats<|MERGE_RESOLUTION|>--- conflicted
+++ resolved
@@ -37,6 +37,13 @@
     feats : ReturnTuple object
         Frequency features of the signal.
 
+    Notes
+    -----
+    For the list of available features, check:
+    - biosppy.signals.tools.signal_stats
+    - biosppy.features.frequency.spectral_features
+    - biosppy.features.frequency.compute_fbands
+
     """
 
     # check inputs
@@ -59,12 +66,8 @@
 
     # spectral features
     spectral_feats = spectral_features(freqs, power, sampling_rate)
-<<<<<<< HEAD
     for arg, name in zip(spectral_feats, spectral_feats.keys()):
         feats = feats.append(arg, 'FFT_' + name)
-=======
-    feats = feats.join(spectral_feats)
->>>>>>> b15557e9
 
     # histogram
     fft_hist = stats.histogram(power, bins=5, normalize=True)
@@ -174,7 +177,6 @@
         Fundamental frequency. The frequency with the highest power.
     sum_harmonics : float
         Sum of harmonics.
-<<<<<<< HEAD
     roll_on : float
         Spectral roll on. The frequency where 95% of the total power is reached.
     roll_off : float
@@ -184,17 +186,6 @@
     slope : float
         Spectral slope. The slope of the linear regression of the power spectrum.
     spread : float
-=======
-    spectral_roll_on : float
-        Spectral roll on. The frequency where 95% of the total power is reached.
-    spectral_roll_off : float
-        Spectral roll off. The frequency where 5% of the total power is reached.
-    spectral_centroid : float
-        Spectral centroid. The weighted mean of the frequencies.
-    spectral_slope : float
-        Spectral slope. The slope of the linear regression of the power spectrum.
-    spectral_spread : float
->>>>>>> b15557e9
         Spectral spread. The standard deviation of the power spectrum.
 
     """
@@ -237,18 +228,13 @@
         spectral_roll_on = freqs[np.argwhere(norm_cm_s >= 0.05)[0][0]]
     else:
         spectral_roll_on = None
-<<<<<<< HEAD
     feats = feats.append(spectral_roll_on, 'roll_on')
-=======
-    feats = feats.append(spectral_roll_on, 'spectral_roll_on')
->>>>>>> b15557e9
 
     # spectral roll off
     if norm_cm_s is None:
         spectral_roll_off = None
     else:
         spectral_roll_off = freqs[np.argwhere(norm_cm_s >= 0.95)[0][0]]
-<<<<<<< HEAD
     feats = feats.append(spectral_roll_off, 'roll_off')
 
     # spectral centroid
@@ -262,20 +248,5 @@
     # spectral spread
     spectral_spread = np.sqrt(np.sum(power * (freqs - spectral_centroid) ** 2) / np.sum(power))
     feats = feats.append(spectral_spread, 'spread')
-=======
-    feats = feats.append(spectral_roll_off, 'spectral_roll_off')
-
-    # spectral centroid
-    spectral_centroid = np.sum(power * freqs) / np.sum(power)
-    feats = feats.append(spectral_centroid, 'spectral_centroid')
-
-    # spectral slope
-    spectral_slope = stats.linear_regression(freqs, power, show=False)['m']
-    feats = feats.append(spectral_slope, 'spectral_slope')
-
-    # spectral spread
-    spectral_spread = np.sqrt(np.sum(power * (freqs - spectral_centroid) ** 2) / np.sum(power))
-    feats = feats.append(spectral_spread, 'spectral_spread')
->>>>>>> b15557e9
 
     return feats