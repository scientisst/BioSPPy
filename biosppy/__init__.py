--- conflicted
+++ resolved
@@ -19,9 +19,4 @@
 from .signals import acc, abp, bvp, ppg, pcg, ecg, eda, eeg, emg, resp, tools
 from .synthesizers import ecg
 from .inter_plotting import ecg, acc
-<<<<<<< HEAD
-from .features import frequency, time, time_freq, cepstral, phase_space 
-from .storage import load_txt
-=======
-from .features import frequency, time, time_freq, cepstral, phase_space
->>>>>>> df41d8a3
+from .features import frequency, time, time_freq, cepstral, phase_space